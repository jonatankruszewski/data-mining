--- conflicted
+++ resolved
@@ -33,7 +33,6 @@
     
 ## Technologies Used
 
-<<<<<<< HEAD
 - Coding Language: Python 3 🐍
 - Main Packages: [requests](https://docs.python-requests.org/en/master/), 
   [bs4](https://www.crummy.com/software/BeautifulSoup/), [selenium](https://selenium-python.readthedocs.io/).
@@ -50,28 +49,8 @@
    ```bash
    pip3 install -r requirements.txt
    ```
-   
-=======
-1. Clone the repo
 
-   ```bash
-   gh repo clone jonatankruszewski/data-mining
-   ```
-
-2. Install dependencies
-
-   ```bash
-   pip3 install -r requirements.txt
-   ```
-
-3. Run the scrapper
-
-   ```bash
-   python3 main.py
-   ```
-
->>>>>>> 2ecae645
-### Environment Variables
+### Configurations
 
 You may configure an env var to make Selenium works. Selenium, in order to run, needs the path to the chrome driver 
 in your computer.
@@ -87,7 +66,15 @@
 CHROME_DRIVER_PATH='/path/to/chrome/driver' python3 main.py
 ```
 
-<<<<<<< HEAD
+For MacOs users:
+
+```bash
+brew install chromedriver
+
+#Grant access:
+xattr -d com.apple.quarantine /usr/local/bin/chromedriver
+```
+
 ## Usage
 The program can be executed by navigating to the directory where the data-mining program has been saved by running
 the command:
@@ -117,17 +104,6 @@
 ## Project Status
 Project is: _in progress_
 
-=======
-For MacOs users:
-
-```bash
-brew install chromedriver
-
-#Grant access:
-xattr -d com.apple.quarantine /usr/local/bin/chromedriver
-```
->>>>>>> 2ecae645
-
 ## Roadmap
 This project is at the first check point of the roadmap and further developments will be released in the near future. 
 Some the intended functionality of this program are:
@@ -139,20 +115,11 @@
 - Deploy the code to AWS
 - Build a dashboard using ReDash
 
-## Time required
-
-The scrapping might take about 11 minutes on a MacBook Pro 2019. About 8 if the HTML has already been fetched.
-Times might defer according to your setup.
-
 ## Authors
 
 - David Demby ([@david613](https://github.com/david613))
 - Jonatan Kruszewski ([@jonatankruszewski](https://github.com/jonatankruszewski))
-<<<<<<< HEAD
 - Kevin Szuchet ([@kevinszuchet](https://github.com/kevinszuchet))
 
 ## Support
-If you have any queries regarding this program, please feel free to contact one of the authors.
-=======
-- Kevin Szuchet ([@kevinszuchet](https://github.com/kevinszuchet))
->>>>>>> 2ecae645
+If you have any queries regarding this program, please feel free to contact one of the authors.