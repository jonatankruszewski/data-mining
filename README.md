--- conflicted
+++ resolved
@@ -38,12 +38,7 @@
 
 - Coding Language: Python 3 🐍
 - Main Packages: [requests](https://docs.python-requests.org/en/master/), 
-<<<<<<< HEAD
-  [bs4](https://www.crummy.com/software/BeautifulSoup/), [selenium](https://selenium-python.readthedocs.io/), 
-  [pymysql](https://pypi.org/project/PyMySQL/).
-=======
-  [bs4](https://www.crummy.com/software/BeautifulSoup/), [selenium](https://selenium-python.readthedocs.io/), [argparse](https://docs.python.org/3/library/argparse.html), [PyMySQL](https://pymysql.readthedocs.io/en/latest/index.html).
->>>>>>> 8f906dd5
+  [bs4](https://www.crummy.com/software/BeautifulSoup/), [selenium](https://selenium-python.readthedocs.io/), [argparse](https://docs.python.org/3/library/argparse.html), [pymysql](https://pypi.org/project/PyMySQL/).
 
 ## Installation
 Before running the program it is recommended that the following installation steps are carried out:
@@ -191,7 +186,6 @@
 so by accessing the various scrapping functions in the TabScrapper class in _tab_scrapper.py_ file.
 
 The web scrapper, once it has completed scrapping all the information from [Nomad List](https://nomadlist.com/), 
-<<<<<<< HEAD
 saves all the data to a mySQL database _nomad_list_.
 
 ### Command Line Interface (CLI)
@@ -221,7 +215,6 @@
 <!---The web scrapper, once it has completed scrapping all the information from [Nomad List](https://nomadlist.com/), 
 saves all the data to a JSON file called _data.json_. The _data.json_ file is saved in the same directory as 
 _main.py_.---> 
-=======
 saves all the data into the configured database.
 
 #### Autocompletion
@@ -244,7 +237,6 @@
 
 ## Storage
 To run the scrapper using a local MySQL, follow the [MySQL Installation Guide](https://dev.mysql.com/doc/mysql-installation-excerpt/5.7/en/) to configure the localhost.
->>>>>>> 8f906dd5
 
 ## Project Status
 Project is: _in progress_
